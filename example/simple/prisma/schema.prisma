--- conflicted
+++ resolved
@@ -1,10 +1,6 @@
 generator client {
   provider        = "prisma-client-dart"
-<<<<<<< HEAD
-  output          = "../lib/simple.dart"
-=======
   output          = "../bin/prisma_client.dart"
->>>>>>> ced7c2d4
   previewFeatures = ["interactiveTransactions"]
 }
 
