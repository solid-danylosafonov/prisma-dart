--- conflicted
+++ resolved
@@ -2,10 +2,9 @@
 
 🌟 Help us spread the word about [Prisma ORM for Dart](https://github.com/odroe/prisma-dart) by starring the repo or [Tweeting](https://twitter.com/intent/tweet?text=Check%20out%20the%20latest%20@prisma%20ORM%20for%20Dart%20release%20v{next}🚀%0D%0A%0D%0Ahttps://github.com/odroe/prisma-dart/releases/tag/{next}) about the release. 🌟
 
-<<<<<<< HEAD
-## Features
+### Features
 
-### Development runtime configuration.
+#### Development runtime configuration.
 
 When using Prisma ORM to develop an app, you may want the development configuration to be inconsistent with the production environment (although this can be avoided by configuring the production environment separately), but there are always surprises.
 
@@ -23,7 +22,7 @@
 
 For example in the configuration above, the actual CLI runtime uses `postgres://user:password@localhost:5432/mydb`, while in Prisma Client it uses `prisma://{location}.prisma-data.com/?api_key` ={Your API key}`.
 
-#### Custom development runtime configuration
+##### Custom development runtime configuration
 
 To customize the development runtime configuration file path, you can write in `pubspec.yaml`:
 
@@ -54,8 +53,7 @@
 
 ```
 PRISMA_CLIENT_DATA_PROXY_CLIENT_VERSION = "4.3.1"
-=======
-### Features
+```
 
 #### [Finalizer](https://api.flutter.dev/flutter/dart-core/Finalizer-class.html) for `PrismaClient`
 
@@ -70,5 +68,4 @@
 E.g.
 ```bash
 dart run orm generate --preview=finalizer ## Enable finalizer feature for generated PrismaClient.
->>>>>>> ced7c2d4
 ```