name: orm
description: ◭ Next-generation ORM for Dart Navtive & Flutter | PostgreSQL, MySQL, MariaDB, SQL Server, SQLite, MongoDB and CockroachDB.
version: 1.0.5
repository: https://github.com/odroe/orm.dart

environment:
  sdk: '>=2.17.6 <3.0.0'

dependencies:
<<<<<<< HEAD
  prisma_query_engine:
    path: ../prisma_query_engine

=======
  prisma_query_engine: ^1.0.0
>>>>>>> 892de2de
  
dev_dependencies:
  lints: ^2.0.0
  prisma_cli: ^1.0.0

dependency_overrides:
  prisma_cli:
    path: ../prisma_cli
  prisma_query_engine:
    path: ../prisma_query_engine<|MERGE_RESOLUTION|>--- conflicted
+++ resolved
@@ -7,13 +7,7 @@
   sdk: '>=2.17.6 <3.0.0'
 
 dependencies:
-<<<<<<< HEAD
-  prisma_query_engine:
-    path: ../prisma_query_engine
-
-=======
   prisma_query_engine: ^1.0.0
->>>>>>> 892de2de
   
 dev_dependencies:
   lints: ^2.0.0
